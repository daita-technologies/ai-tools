--- conflicted
+++ resolved
@@ -15,37 +15,6 @@
 - `NormalizeContrast`: Adjust constrast of image to match with a reference image if the difference `> 75%`.
 - `EqualizeHistogram`: Equalize the histogram of an image if the contrast is low.
 - `IncreaseResolution`: Increase resolution of a tensor image given a reference image.
-<<<<<<< HEAD
-
-### Augmentation Methods
-
-List of augmentation methods:
-
-- `random_rotate`: Rotate an image with random angle. Degree range: `-20` to `20`.
-- `random_scale`: Zoom into a random region in an image. Scaling factor range: `0.5` to `2`.
-- `random_translate`: Shift image randomly in vertical direction or horizontal direction. Shifting percentage: `-img_width * a < dx < img_width * a` or `-img_height * b < dx < img_width * b`, `a = 0.2` and `b = 0.2`.
-- `random_horizontal_flip`: Flip image horizontally.
-- `random_vertical_flip`: Flip image vertically.
-- `random_crop`: Crop a random region in an image. Crop size: `512 x 512`.
-- `random_tile`: Tile an image and extract a random patch. Patch size: `512 x 512`.
-- `random_erase`: Choose a random region in image and fill it with black. Region's scale range: `0.02` to `0.3`. Region's ratio range: `0.3` to `3.3`.
-- `random_gaussian_noise`: Add gaussian noise to image; `mean = 0`, `standard deviation = 0.1`.
-- `random_gaussian_blur`: Blur an image with random kernel size and sigma. Kernel size range: `3` to `27`. Sigma range: `1` to `10`.
-- `random_sharpness`: Enhance sharpness of image randomly. Sharpness strength: `0.5`.
-- `random_brightness`: Changing brightness of image randomly. Brightness factor range: `0.75` to `1.5`.
-- `random_hue`: Change hue of image randomly. Hue factor range: `-0.5` to `0.5`.
-- `random_saturation`: Change saturation of image randomly. Saturation factor range: `0.5` to `1.5`.
-- `random_contrast`: Change constrast of image randomly. Contrast factor range: `0.5` to `1.5`.
-- `random_solarize`: Solarize an image randomly; `thresholds = 0.1`, `additions = 0.1`.
-- `random_posterize`: Posterize an image randomly; `bits = 3`.
-- `super_resolution`: Change resolution of an image; `scale = 2`.
-
-### Installation
-
-We recommend using Python versions `3.8` or `3.9`. First, create a virtual environment:
-```bash
-virtualenv venv
-=======
 
 ### Augmentation Methods
 
@@ -85,33 +54,13 @@
 Eventually, install all dependencies:
 ```bash
 pip install -r AI/requirements.txt --find-links=https://download.pytorch.org/whl/torch_stable.html
->>>>>>> 332e4a38
-```
-> The `virtualenv` package is required to create virtual environments; you can install it with `pip`: `pip install virtualenv`.
-
-Now, activate the virtual environment:
-  - Mac OS / Linux: `source venv/bin/activate`
-  - Windows: `venv/Scripts/activate`
-
-<<<<<<< HEAD
-Eventually, install all dependencies:
-```bash
-pip install -r AI/requirements.txt --find-links=https://download.pytorch.org/whl/torch_stable.html
 ```
 
-#### Deployment via Rest API on Endpoint `0.0.0.0:8000/ai`
-
-```bash
-OMP_NUM_THREADS=12 ray start --head; python AI/deploy.py
-```
-
-=======
 #### Deployment via Rest API on Endpoint `0.0.0.0:8000/ai`
 ```bash
 OMP_NUM_THREADS=12 ray start --head; python AI/deploy.py
 ```
 
->>>>>>> 332e4a38
 ## How to Use
 
 ### Preprocessing Methods
@@ -164,10 +113,6 @@
 ```
 
 ## Libraries
-<<<<<<< HEAD
-
-=======
->>>>>>> 332e4a38
 - Preprocessing on CPU: [Scikit-image](https://github.com/scikit-image/scikit-image)
 - Augmentation on GPU and CPU: [Kornia](https://github.com/kornia/kornia)
 - Deploy on REST API: [Ray](https://github.com/ray-project/ray)
