import numpy as np
import torch

import time
import os
from copy import deepcopy
from collections import defaultdict
import traceback
import multiprocessing as mp
from functools import partial
from typing import List, Optional, Dict, Tuple, Union

import preprocessing.preprocessing_list  # Import to register all preprocessing
from preprocessing.registry import PREPROCESSING, CodeToPreprocess
from utils import read_image, resize_image, save_image
from preprocessing.references import (
    find_reference_brightness_image,
    find_reference_hue_image,
    find_reference_saturation_image,
    find_reference_signal_to_noise_image,
    find_reference_high_resolution_image,
)
from preprocessing.preprocessing_utils import get_index_of_median_value


class Preprocessor:
    SUPPORTED_EXTENSIONS: Tuple = (".png", ".jpg", ".jpeg")
    IMAGE_SIZE: int = 1024

    def __init__(self, use_gpu: bool = False):
        """
        Apply random augmentations on batch of images.

        Parameters:
        -----------
        use_gpu:
            Whether to perform augmentations on gpu or not. Default: False
        """
        self.use_gpu: bool = use_gpu
        self.device: torch.device = Preprocessor.__init_device(use_gpu)

    def process(
        self,
        input_image_paths: List[str],
        output_dir: str,
        preprocess_codes: List[str],
        reference_paths_dict: Dict[str, str],
        **kwargs,
    ) -> List[str]:

        print("*" * 100)

        pid: int = os.getpid()
        print(f"[PREPROCESSING][pid {pid}] Found {len(input_image_paths)} images")

        # Skip running for un-supported extensions
        for image_path in deepcopy(input_image_paths):
            _, extension = os.path.splitext(image_path)
            if extension.lower() not in Preprocessor.SUPPORTED_EXTENSIONS:
                print(
                    f"[PREPROCESSING][pid {pid}] [WARNING] "
                    f"Only support these extensions: {Preprocessor.SUPPORTED_EXTENSIONS}. "
                    f"But got {extension=} in image {image_path}."
                    "Skip this image."
                )
                input_image_paths.remove(image_path)

        start_preprocess = time.time()

        # In mode 'auto' (preprocess codes are not given):
        # Run all preprocessing methods, except grayscale (PRE-001)
        if len(preprocess_codes) == 0:
            preprocess_codes = [
                code for code in CodeToPreprocess.keys() if code != "PRE-001"
            ]
        else:
            # In mode 'expert' (some preprocess codes are given):
            # If grayscale (PRE-001) in preprocess_codes,
            # remove all other codes, except for auto orientation (PRE-000) and super-resolution (PRE-009)
            if "PRE-001" in preprocess_codes:
                preprocess_codes = [
                    code
                    for code in preprocess_codes
                    if code in ("PRE-000", "PRE-001", "PRE-009")
                ]

        print(
            f"[PREPROCESSING][pid {pid}] "
            f"Preprocess codes: { {code: CodeToPreprocess[code] for code in preprocess_codes} }"
        )

        # If reference images are not already given for each preprocessing method,
        # find those reference images
        if len(reference_paths_dict.keys()) == 0:
            # Find reference image
            print(
                f"[PREPROCESSING][pid {pid}] Reference images are not given. Finding reference image..."
            )
            reference_paths_dict: Dict[str, str] = self.get_reference_image_paths(
                input_image_paths, preprocess_codes.copy()
            )
        else:
            print(
                f"[PREPROCESSING][pid {pid}] "
                f"Reference images are already given: {reference_paths_dict}"
            )

        # Load and resize all reference images beforehand
        reference_images_dict: Dict[str, np.ndarray] = {
            preprocess_code: resize_image(
                read_image(reference_image_path), Preprocessor.IMAGE_SIZE
            )
            for preprocess_code, reference_image_path in reference_paths_dict.items()
        }

        # Process each input image
        pool = mp.Pool(processes=mp.cpu_count() - 2)
        process_one_image = partial(
            self._process_one_image,
            output_dir=output_dir,
            preprocess_codes=preprocess_codes,
            reference_images_dict=reference_images_dict
        )
        output_image_paths: List[str] = []
        for output_image_path, message in pool.map(process_one_image, input_image_paths):
            if output_image_path is not None:
                output_image_paths.append(output_image_path)
            else:  # If there are some errors (input image not found, weird image...) then skip the image
                print(message)
                continue

        end_preprocess = time.time()
        print(
            f"[PREPROCESSING][pid {pid}] Done preprocessing {len(input_image_paths)} images: "
            f"{round(end_preprocess - start_preprocess, 4)} seconds"
        )
        return output_image_paths

    def get_reference_image_paths(
        self,
        input_image_paths: List[str],
        preprocess_codes: List[str],
    ) -> Dict[str, str]:

        pid: int = os.getpid()

        preprocess_high_resolution: bool = False
        if "PRE-009" in preprocess_codes:  # high_resolution:
            preprocess_high_resolution = True
            preprocess_codes.remove(
                "PRE-009"
            )  # We will deal with high_resolution separately

        preprocess_names: List[str] = [
            CodeToPreprocess[code] for code in preprocess_codes
        ]
        preprocess_name_to_values: Dict[str, List[float]] = defaultdict(list)
        batch_size: int = 8
        num_batches: int = round(len(input_image_paths) / batch_size)

        # Multiprocessing for finding reference images
<<<<<<< HEAD
        pool = mp.Pool(processes=mp.cpu_count() - 2)
        batch_image_paths: List[List[str]] = np.array_split(input_image_paths, num_batches)
=======
        pool = mp.Pool(processes=mp.cpu_count())
        batch_image_paths: List[List[str]] = np.array_split(
            input_image_paths, num_batches
        )
>>>>>>> bd3277b2
        for batch_preprocess_name_to_values in pool.starmap(
            partial(self._find_reference_image_path, preprocess_names=preprocess_names),
            zip(batch_image_paths),
        ):
            for preprocess_name, values in batch_preprocess_name_to_values.items():
                preprocess_name_to_values[preprocess_name].extend(values)

        # Mapping from a preprocess_code to its corresponding reference image path
        reference_paths_dict: Dict[str, str] = {}
        # Reference image is the one with median value
        for preprocess_code, (preprocess_name, values) in zip(
            preprocess_codes, preprocess_name_to_values.items()
        ):
            median_idx: int = get_index_of_median_value(values)
            reference_image_path: str = input_image_paths[median_idx]
            reference_paths_dict[preprocess_code] = reference_image_path
            print(
                f"[PREPROCESSING][pid {pid}] Reference image of {preprocess_code} ({preprocess_name}): {reference_image_path}"
            )

        # Due to some difficulty, we need to find the reference image of high resolution separately
        if preprocess_high_resolution is True:
            batch_preprocess_name_to_values: Dict[
                str, str
            ] = self._find_reference_image_path(input_image_paths, ["high_resolution"])
            reference_image_path: str = batch_preprocess_name_to_values[
                "high_resolution"
            ][0]
            reference_paths_dict["PRE-009"] = reference_image_path
            print(
                f"[PREPROCESSING][pid {pid}] Reference image of PRE-009 (high_resolution): {reference_image_path}"
            )

        return reference_paths_dict

    def _process_one_image(
        self,
        input_image_path: str,
        output_dir: str,
        preprocess_codes: List[str],
        reference_images_dict: Dict[str, np.ndarray],
    ) -> Tuple[Optional[str], Optional[str]]:
        """
        Apply preprocessing to input image given a reference image.
        Return saved output image path or None.
        """
        pid: int = os.getpid()
        print(f"[PREPROCESSING][pid {pid}] Preprocessing {input_image_path}")
        start = time.time()

        try:
            image: np.ndarray = read_image(input_image_path)
        except Exception:
            message: str = f"[PREPROCESSING][pid {pid}] Error reading {input_image_path}: {traceback.format_exc()}"
            print(message)
            return None, message

        try:
            H, W, _ = image.shape
            # Resize images for faster processeing
            image = resize_image(image, size=1024)

            for preprocess_code in preprocess_codes:
                try:
                    preprocess_name: str = CodeToPreprocess[preprocess_code]
                    reference_image: np.ndarray = reference_images_dict[preprocess_code]
                    image, is_normalized = PREPROCESSING[preprocess_name]().process(
                        image, reference_image, image_path=input_image_path
                    )
                    print(f"[PREPROCESSING][pid {pid}] {preprocess_name}:", is_normalized)

                except Exception:
                    print(f"[PREPROCESSING][pid {pid}] ERROR: {preprocess_name}")
                    print(f"[PREPROCESSING][pid {pid}] {traceback.format_exc()}")
                    continue

            # Resize back to original size
            image = resize_image(image, size=H if H < W else W)
            end = time.time()
            print(
                f"[PREPROCESSING][pid {pid}] "
                f"Done preprocessing: {round(end - start, 4)} seconds"
            )

            # Save output image
            image_name: str = os.path.basename(input_image_path)
            output_image_path: str = os.path.join(output_dir, f"preprocessed_{image_name}")
            start = time.time()
            save_image(output_image_path, image)
            end = time.time()
            print(
                f"[PREPROCESSING][pid {pid}] "
                f"Save image {output_image_path}: {round(end - start, 2)} seconds"
            )
            return output_image_path, None

        except Exception:
            message = traceback.format_exc()
            return None, message

    def _find_reference_image_path(
        self,
        input_image_paths: List[str],
        preprocess_names: List[str],
    ) -> Dict[str, List[Union[float, str]]]:

        pid = os.getpid()

        # Store list of values from find_reference* methods
        preprocess_name_to_values: Dict[str, List[float]] = defaultdict(list)

        # Read input images beforehand
        input_images: List[np.ndarray] = []
        for input_image_path in input_image_paths:
            try:
                image: np.ndarray = read_image(input_image_path)
                input_images.append(image)
            except Exception:
                print(
                    f"[PREPROCESSING][pid {pid}] Error reading {input_image_path}:\n{traceback.format_exc()}"
                )
                continue

        for preprocess_name in preprocess_names:
            if preprocess_name == "normalize_brightness":
                _, brightness_ls = find_reference_brightness_image(
                    input_images, input_image_paths
                )
                preprocess_name_to_values[preprocess_name].extend(brightness_ls)

            elif preprocess_name == "normalize_hue":
                _, hue_ls = find_reference_hue_image(input_images, input_image_paths)
                preprocess_name_to_values[preprocess_name].extend(hue_ls)

            elif preprocess_name == "normalize_saturation":
                _, saturation_ls = find_reference_saturation_image(
                    input_images, input_image_paths
                )
                preprocess_name_to_values[preprocess_name].extend(saturation_ls)

            elif preprocess_name == "high_resolution":
                reference_image_path: str = find_reference_high_resolution_image(
                    input_image_paths
                )
                preprocess_name_to_values[preprocess_name].extend(
                    [reference_image_path]
                )

            else:
                _, signal_to_noise_ls = find_reference_signal_to_noise_image(
                    input_images, input_image_paths
                )
                preprocess_name_to_values[preprocess_name].extend(signal_to_noise_ls)

        return preprocess_name_to_values

    @staticmethod
    def __init_device(use_gpu: bool) -> torch.device:
        """
        Initialize default device for tensors ("cpu" or "cuda").

        Parameters:
        ----------
        use_gpu:
            Whether to perform augmentations on gpu or not. Default: False

        Return:
        -------
        "cpu" or "cuda" device
        """
        pid = os.getpid()
        if use_gpu and torch.cuda.is_available():
            device: torch.device = torch.device("cuda:0")
            print(
                f"[PREPROCESSING][pid {pid}] {use_gpu=} and cuda is available. Initialized {device}"
            )
        else:
            device = torch.device("cpu")
            print(
                f"[PREPROCESSING][pid {pid}] {use_gpu=} and cuda not found. Initialized {device}"
            )
        return device<|MERGE_RESOLUTION|>--- conflicted
+++ resolved
@@ -114,7 +114,7 @@
         }
 
         # Process each input image
-        pool = mp.Pool(processes=mp.cpu_count() - 2)
+        pool = mp.Pool(processes=mp.cpu_count() - 2 if mp.cpu_count() > 2 else 1)
         process_one_image = partial(
             self._process_one_image,
             output_dir=output_dir,
@@ -159,15 +159,10 @@
         num_batches: int = round(len(input_image_paths) / batch_size)
 
         # Multiprocessing for finding reference images
-<<<<<<< HEAD
-        pool = mp.Pool(processes=mp.cpu_count() - 2)
-        batch_image_paths: List[List[str]] = np.array_split(input_image_paths, num_batches)
-=======
-        pool = mp.Pool(processes=mp.cpu_count())
+        pool = mp.Pool(processes=mp.cpu_count() - 2 if mp.cpu_count() > 2 else 1)
         batch_image_paths: List[List[str]] = np.array_split(
             input_image_paths, num_batches
         )
->>>>>>> bd3277b2
         for batch_preprocess_name_to_values in pool.starmap(
             partial(self._find_reference_image_path, preprocess_names=preprocess_names),
             zip(batch_image_paths),
