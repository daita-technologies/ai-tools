import numpy as np
import torch
from dotenv import load_dotenv

import time
import os
from pathlib import Path
import traceback
from typing import List, Optional, Dict

import preprocessing.preprocessing_list  # Import to register all preprocessing
from preprocessing.registry import PREPROCESSING, CodeToPreprocess
from utils import read_image, resize_image, save_image
from preprocessing.references import (
    find_reference_brightness_image,
    find_reference_hue_image,
    find_reference_saturation_image,
    find_reference_signal_to_noise_image,
)


ENV_PATH: str = str(Path(__file__).parent.parent.absolute() / ".env")
load_dotenv(ENV_PATH)


class Preprocessor:
    def __init__(self, use_gpu: bool = False):
        """
        Apply random augmentations on batch of images.

        Parameters:
        -----------
        use_gpu:
            Whether to perform augmentations on gpu or not. Default: False
        """
        self.use_gpu: bool = use_gpu
        self.device: torch.device = Preprocessor.__init_device(use_gpu)

<<<<<<< HEAD
    def get_reference_image_paths(
        self,
        input_image_paths: List[str],
        preprocess_codes: List[str],
    ) -> Dict[str, str]:
        # Mapping from a preprocess_code to its corresponding reference image path
        reference_paths_dict: Dict[str, str] = {}
        # Read all input images beforehand
        input_images: List[str] = [
            read_image(input_image_path) for input_image_path in input_image_paths
        ]
        # Find reference image for each preprocessing code
        for code in preprocess_codes:
            preprocess_name: str = CodeToPreprocess[code]
            reference_paths_dict[code] = self.__find_reference_image_path(
                input_images, input_image_paths, preprocess_name
            )
        return reference_paths_dict

=======
>>>>>>> f072f6a4
    def process(
        self,
        input_image_paths: List[str],
        output_dir: str,
        preprocess_codes: List[str],
<<<<<<< HEAD
        reference_paths_dict: Dict[str, str],
        **kwargs,
    ) -> List[str]:

=======
        **kwargs,
    ) -> List[str]:
>>>>>>> f072f6a4
        print("*" * 100)

<<<<<<< HEAD
        pid: int = os.getpid()
        print(f"[PREPROCESSING][pid {pid}] Found {len(input_image_paths)} images")
        start_preprocess = time.time()

        # In mode 'auto' (preprocess codes are not given):
        # Run all preprocessing methods,
        # except grayscale (PRE-001) and super-resolution (PRE-009)
        if len(preprocess_codes) == 0:
            preprocess_codes = [
                code
                for code in CodeToPreprocess.keys()
                if code not in ("PRE-001", "PRE-009")
            ]
        else:
            # In mode 'expert' (some preprocess codes are given):
            # If grayscale (PRE-001) in preprocess_codes,
            # remove all other codes, except for auto orientation (PRE-000) and super-resolution (PRE-009)
            if "PRE-001" in preprocess_codes:
                preprocess_codes = [
                    code
                    for code in preprocess_codes
                    if code in ("PRE-000", "PRE-001", "PRE-009")
                ]

        print(
            f"[PREPROCESSING][pid {pid}] "
            f"Preprocess codes: { {code: CodeToPreprocess[code] for code in preprocess_codes} }"
=======
        # If preprocess codes are not given, run all preprocessing methods
        if len(preprocess_codes) == 0:
            preprocess_codes = list(CodeToPreprocess.keys())
        print(
            f"Preprocess codes: { {code: CodeToPreprocess[code] for code in preprocess_codes} }"
        )

        # Find reference image
        print("Finding reference image...")
        start = time.time()
        reference_image_path: str = self.__find_reference_image(input_image_paths)
        end = time.time()
        print(
            f"Found reference image {reference_image_path}: {round(end - start, 4)} seconds."
        )

        reference_image: np.ndarray = read_image(reference_image_path)
        # Resize reference image for faster processeing
        reference_image = resize_image(reference_image, size=1024)

        # Multiprocessing pool
        num_processes = (
            len(input_image_paths)
            if len(input_image_paths) <= mp.cpu_count()
            else mp.cpu_count()
        )
        pool = mp.Pool(num_processes)

        # Run process_one_image on each image in a separate process
        process_one_image: Callable = partial(
            self._process_one_image,
            reference_image=reference_image,
            output_dir=output_dir,
            preprocess_codes=preprocess_codes,
>>>>>>> f072f6a4
        )

<<<<<<< HEAD
        # If reference images are not already given for each preprocessing method,
        # find those reference images
        if len(reference_paths_dict.keys()) == 0:
            # Find reference image
            print(f"[PREPROCESSING][pid {pid}] Finding reference image...")
            start = time.time()
            reference_paths_dict: Dict[str, str] = self.get_reference_image_paths(
                input_image_paths, preprocess_codes
            )
            end = time.time()
            print(
                f"[PREPROCESSING][pid {pid}] "
                f"Found reference images {reference_paths_dict}: {round(end - start, 4)} seconds"
            )
        else:
            print(
                f"[PREPROCESSING][pid {pid}] "
                f"Reference images are already given: {reference_paths_dict}"
            )

        # Load and resize all reference images beforehand
        reference_images_dict: Dict[str, np.ndarray] = {
            preprocess_code: resize_image(read_image(reference_image_path), 1024)
            for preprocess_code, reference_image_path in reference_paths_dict.items()
        }

        # Process each input image
        output_image_paths: List[str] = []
        for input_image_path in input_image_paths:
            try:
                output_image_path: Optional[str] = self.__process_one_image(
                    input_image_path,
                    output_dir,
                    preprocess_codes,
                    reference_images_dict,
                )
                output_image_paths.append(output_image_path)
            # If there are some errors (input image not found, weird image...) then skip the image
            except Exception:
                print(f"[PREPROCESSING][pid {pid}] ERROR: {traceback.format_exc()}")
                continue

        end_preprocess = time.time()
        print(
            f"[PREPROCESSING][pid {pid}] Done preprocessing {len(input_image_paths)} images: "
            f"{round(end_preprocess - start_preprocess, 4)} seconds"
        )
        return output_image_paths

    def __process_one_image(
        self,
        input_image_path: str,
        output_dir: str,
        preprocess_codes: List[str],
        reference_images_dict: Dict[str, np.ndarray],
=======
        # Remove error image paths
        output_image_paths = [
            image_path for image_path in output_image_paths if image_path is not None
        ]
        return output_image_paths

    def _process_one_image(
        self,
        input_image_path: str,
        reference_image: np.ndarray,
        output_dir: str,
        preprocess_codes: List[str],
>>>>>>> f072f6a4
    ) -> Optional[str]:
        """
        Apply preprocessing to input image given a reference image.
        Return saved output image path or None.
        """
        pid: int = os.getpid()
<<<<<<< HEAD
        print(f"[PREPROCESSING][pid {pid}] Preprocessing {input_image_path}")
        start = time.time()

        image: np.ndarray = read_image(input_image_path)
        H, W, _ = image.shape
        # Resize images for faster processeing
        image = resize_image(image, size=1024)

        for preprocess_code in preprocess_codes:
            try:
                preprocess_name: str = CodeToPreprocess[preprocess_code]
                reference_image: np.ndarray = reference_images_dict[preprocess_code]
                image, is_normalized = PREPROCESSING[preprocess_name]().process(
                    image, reference_image, image_path=input_image_path
                )
                print(f"[PREPROCESSING][pid {pid}] {preprocess_name}:", is_normalized)

            except Exception:
                print(f"[PREPROCESSING][pid {pid}] ERROR: {preprocess_name}")
                print(f"[PREPROCESSING][pid {pid}] {traceback.format_exc()}")
                continue

        # Resize back to original size
        image = resize_image(image, size=H if H < W else W)
        end = time.time()
        print(
            f"[PREPROCESSING][pid {pid}] "
            f"Done preprocessing: {round(end - start, 4)} seconds"
        )
=======
        print(f"[pid {pid}] Preprocessing {input_image_path}")
        try:
            start = time.time()
            image: np.ndarray = read_image(input_image_path)
            H, W, _ = image.shape
            # Resize images for faster processeing
            image = resize_image(image, size=1024)

            for preprocess_code in preprocess_codes:
                try:
                    preprocess_name: str = CodeToPreprocess[preprocess_code]
                    print(f"[pid {pid}] {preprocess_name}:", end=" ")
                    image, is_normalized = PREPROCESSING[preprocess_name]().process(
                        image, reference_image, image_path=input_image_path
                    )
                    print(is_normalized)

                except Exception:
                    print(f"[pid {pid}] ERROR: {preprocess_name}")
                    print(f"[pid {pid}] {traceback.format_exc()}")
                    continue

            # Resize back to original size
            image = resize_image(image, size=H if H < W else W)
            end = time.time()
            print(f"[pid {pid}] Done preprocessing: {round(end - start, 4)} seconds")

            # Save output image
            image_name: str = os.path.basename(input_image_path)
            output_image_path: str = os.path.join(
                output_dir, f"preprocessed_{image_name}"
            )
            start = time.time()
            save_image(output_image_path, image)
            end = time.time()
            print(
                f"[pid {pid}] Save image {output_image_path}: {round(end - start, 2)} seconds"
            )
            return output_image_path

        # If there are some errors (input image not found, weird image...) then return None
        except Exception:
            print(f"[pid {pid}] ERROR: {traceback.format_exc()}")
            return None

    def __find_reference_image(self, input_image_paths: List[str]) -> str:
        images: List[np.ndarray] = [
            read_image(image_path) for image_path in input_image_paths
        ]

        signal_to_noise_ratios: List[float] = [
            calculate_signal_to_noise(image) for image in images
        ]
>>>>>>> f072f6a4

        # Save output image
        image_name: str = os.path.basename(input_image_path)
        output_image_path: str = os.path.join(output_dir, f"preprocessed_{image_name}")
        start = time.time()
        save_image(output_image_path, image)
        end = time.time()
        print(
            f"[PREPROCESSING][pid {pid}] "
            f"Save image {output_image_path}: {round(end - start, 2)} seconds"
        )
        return output_image_path

    def __find_reference_image_path(
        self,
        input_images: List[np.ndarray],
        input_image_paths: List[str],
        preprocess_name: str,
    ) -> str:
        if preprocess_name == "normalize_brightness":
            reference_image_path: str = find_reference_brightness_image(
                input_images, input_image_paths
            )
        elif preprocess_name == "normalize_hue":
            reference_image_path = find_reference_hue_image(
                input_images, input_image_paths
            )
        elif preprocess_name == "normalize_saturation":
            reference_image_path = find_reference_saturation_image(
                input_images, input_image_paths
            )
        else:
            reference_image_path = find_reference_signal_to_noise_image(
                input_images, input_image_paths
            )
        return reference_image_path

    @staticmethod
    def __init_device(use_gpu: bool) -> torch.device:
        """
        Initialize default device for tensors ("cpu" or "cuda").

        Parameters:
        ----------
        use_gpu:
            Whether to perform augmentations on gpu or not. Default: False

        Return:
        -------
        "cpu" or "cuda" device
        """
        pid = os.getpid()
        if use_gpu and torch.cuda.is_available():
            device: torch.device = torch.device("cuda:0")
            print(
                f"[PREPROCESSING][pid {pid}] {use_gpu=} and cuda is available. Initialized {device}"
            )
        else:
            device = torch.device("cpu")
            print(
                f"[PREPROCESSING][pid {pid}] {use_gpu=} and cuda not found. Initialized {device}"
            )
        return device<|MERGE_RESOLUTION|>--- conflicted
+++ resolved
@@ -1,6 +1,5 @@
 import numpy as np
 import torch
-from dotenv import load_dotenv
 
 import time
 import os
@@ -19,10 +18,6 @@
 )
 
 
-ENV_PATH: str = str(Path(__file__).parent.parent.absolute() / ".env")
-load_dotenv(ENV_PATH)
-
-
 class Preprocessor:
     def __init__(self, use_gpu: bool = False):
         """
@@ -36,7 +31,6 @@
         self.use_gpu: bool = use_gpu
         self.device: torch.device = Preprocessor.__init_device(use_gpu)
 
-<<<<<<< HEAD
     def get_reference_image_paths(
         self,
         input_image_paths: List[str],
@@ -56,25 +50,17 @@
             )
         return reference_paths_dict
 
-=======
->>>>>>> f072f6a4
     def process(
         self,
         input_image_paths: List[str],
         output_dir: str,
         preprocess_codes: List[str],
-<<<<<<< HEAD
         reference_paths_dict: Dict[str, str],
         **kwargs,
     ) -> List[str]:
 
-=======
-        **kwargs,
-    ) -> List[str]:
->>>>>>> f072f6a4
         print("*" * 100)
 
-<<<<<<< HEAD
         pid: int = os.getpid()
         print(f"[PREPROCESSING][pid {pid}] Found {len(input_image_paths)} images")
         start_preprocess = time.time()
@@ -102,45 +88,8 @@
         print(
             f"[PREPROCESSING][pid {pid}] "
             f"Preprocess codes: { {code: CodeToPreprocess[code] for code in preprocess_codes} }"
-=======
-        # If preprocess codes are not given, run all preprocessing methods
-        if len(preprocess_codes) == 0:
-            preprocess_codes = list(CodeToPreprocess.keys())
-        print(
-            f"Preprocess codes: { {code: CodeToPreprocess[code] for code in preprocess_codes} }"
-        )
-
-        # Find reference image
-        print("Finding reference image...")
-        start = time.time()
-        reference_image_path: str = self.__find_reference_image(input_image_paths)
-        end = time.time()
-        print(
-            f"Found reference image {reference_image_path}: {round(end - start, 4)} seconds."
-        )
-
-        reference_image: np.ndarray = read_image(reference_image_path)
-        # Resize reference image for faster processeing
-        reference_image = resize_image(reference_image, size=1024)
-
-        # Multiprocessing pool
-        num_processes = (
-            len(input_image_paths)
-            if len(input_image_paths) <= mp.cpu_count()
-            else mp.cpu_count()
-        )
-        pool = mp.Pool(num_processes)
-
-        # Run process_one_image on each image in a separate process
-        process_one_image: Callable = partial(
-            self._process_one_image,
-            reference_image=reference_image,
-            output_dir=output_dir,
-            preprocess_codes=preprocess_codes,
->>>>>>> f072f6a4
-        )
-
-<<<<<<< HEAD
+        )
+
         # If reference images are not already given for each preprocessing method,
         # find those reference images
         if len(reference_paths_dict.keys()) == 0:
@@ -196,27 +145,12 @@
         output_dir: str,
         preprocess_codes: List[str],
         reference_images_dict: Dict[str, np.ndarray],
-=======
-        # Remove error image paths
-        output_image_paths = [
-            image_path for image_path in output_image_paths if image_path is not None
-        ]
-        return output_image_paths
-
-    def _process_one_image(
-        self,
-        input_image_path: str,
-        reference_image: np.ndarray,
-        output_dir: str,
-        preprocess_codes: List[str],
->>>>>>> f072f6a4
     ) -> Optional[str]:
         """
         Apply preprocessing to input image given a reference image.
         Return saved output image path or None.
         """
         pid: int = os.getpid()
-<<<<<<< HEAD
         print(f"[PREPROCESSING][pid {pid}] Preprocessing {input_image_path}")
         start = time.time()
 
@@ -246,61 +180,6 @@
             f"[PREPROCESSING][pid {pid}] "
             f"Done preprocessing: {round(end - start, 4)} seconds"
         )
-=======
-        print(f"[pid {pid}] Preprocessing {input_image_path}")
-        try:
-            start = time.time()
-            image: np.ndarray = read_image(input_image_path)
-            H, W, _ = image.shape
-            # Resize images for faster processeing
-            image = resize_image(image, size=1024)
-
-            for preprocess_code in preprocess_codes:
-                try:
-                    preprocess_name: str = CodeToPreprocess[preprocess_code]
-                    print(f"[pid {pid}] {preprocess_name}:", end=" ")
-                    image, is_normalized = PREPROCESSING[preprocess_name]().process(
-                        image, reference_image, image_path=input_image_path
-                    )
-                    print(is_normalized)
-
-                except Exception:
-                    print(f"[pid {pid}] ERROR: {preprocess_name}")
-                    print(f"[pid {pid}] {traceback.format_exc()}")
-                    continue
-
-            # Resize back to original size
-            image = resize_image(image, size=H if H < W else W)
-            end = time.time()
-            print(f"[pid {pid}] Done preprocessing: {round(end - start, 4)} seconds")
-
-            # Save output image
-            image_name: str = os.path.basename(input_image_path)
-            output_image_path: str = os.path.join(
-                output_dir, f"preprocessed_{image_name}"
-            )
-            start = time.time()
-            save_image(output_image_path, image)
-            end = time.time()
-            print(
-                f"[pid {pid}] Save image {output_image_path}: {round(end - start, 2)} seconds"
-            )
-            return output_image_path
-
-        # If there are some errors (input image not found, weird image...) then return None
-        except Exception:
-            print(f"[pid {pid}] ERROR: {traceback.format_exc()}")
-            return None
-
-    def __find_reference_image(self, input_image_paths: List[str]) -> str:
-        images: List[np.ndarray] = [
-            read_image(image_path) for image_path in input_image_paths
-        ]
-
-        signal_to_noise_ratios: List[float] = [
-            calculate_signal_to_noise(image) for image in images
-        ]
->>>>>>> f072f6a4
 
         # Save output image
         image_name: str = os.path.basename(input_image_path)
